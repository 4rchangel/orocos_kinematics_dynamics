<stack>
  <description brief="orocos_kinematics_dynamics">orocos_kinematics_dynamics</description>
  <author>Maintained by Ruben Smits</author>
  <license>GPL,LGPL / BSD,LGPL</license>
  <review status="unreviewed" notes=""/>
  <url>http://ros.org/wiki/orocos_kinematics_dynamics</url>
<<<<<<< HEAD
  <depend stack="ros" />
  <depend stack="common_rosdeps" />
=======

  <depend stack="orocos_toolchain_ros" /> <!-- rtt, ocl -->
  <depend stack="eigen" /> <!-- eigen -->
  <depend stack="ros" />
  <depend stack="common_rosdeps" />

>>>>>>> 69f19ff5
</stack><|MERGE_RESOLUTION|>--- conflicted
+++ resolved
@@ -4,15 +4,7 @@
   <license>GPL,LGPL / BSD,LGPL</license>
   <review status="unreviewed" notes=""/>
   <url>http://ros.org/wiki/orocos_kinematics_dynamics</url>
-<<<<<<< HEAD
-  <depend stack="ros" />
-  <depend stack="common_rosdeps" />
-=======
-
-  <depend stack="orocos_toolchain_ros" /> <!-- rtt, ocl -->
   <depend stack="eigen" /> <!-- eigen -->
   <depend stack="ros" />
   <depend stack="common_rosdeps" />
-
->>>>>>> 69f19ff5
 </stack>