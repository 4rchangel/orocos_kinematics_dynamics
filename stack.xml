--- conflicted
+++ resolved
@@ -4,11 +4,7 @@
   <license>GPL,LGPL / BSD,LGPL</license>  
   <review status="unreviewed" notes=""/>
   <url>http://ros.org/wiki/orocos_kinematics_dynamics</url>
-<<<<<<< HEAD
-=======
 
-  <depend stack="eigen" /> <!-- eigen -->
->>>>>>> 6a7d9ea4
   <depend stack="ros" />
   <depend stack="common_rosdeps" />
 
