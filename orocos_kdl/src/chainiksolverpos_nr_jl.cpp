// Copyright  (C)  2007  Ruben Smits <ruben dot smits at mech dot kuleuven dot be>
// Copyright  (C)  2008  Mikael Mayer
// Copyright  (C)  2008  Julia Jesse

// Version: 1.0
// Author: Ruben Smits <ruben dot smits at mech dot kuleuven dot be>
// Maintainer: Ruben Smits <ruben dot smits at mech dot kuleuven dot be>
// URL: http://www.orocos.org/kdl

// This library is free software; you can redistribute it and/or
// modify it under the terms of the GNU Lesser General Public
// License as published by the Free Software Foundation; either
// version 2.1 of the License, or (at your option) any later version.

// This library is distributed in the hope that it will be useful,
// but WITHOUT ANY WARRANTY; without even the implied warranty of
// MERCHANTABILITY or FITNESS FOR A PARTICULAR PURPOSE.  See the GNU
// Lesser General Public License for more details.

// You should have received a copy of the GNU Lesser General Public
// License along with this library; if not, write to the Free Software
// Foundation, Inc., 51 Franklin St, Fifth Floor, Boston, MA  02110-1301  USA

#include "chainiksolverpos_nr_jl.hpp"

#include <limits>

namespace KDL
{
    ChainIkSolverPos_NR_JL::ChainIkSolverPos_NR_JL(const Chain& _chain, const JntArray& _q_min, const JntArray& _q_max, ChainFkSolverPos& _fksolver,ChainIkSolverVel& _iksolver,
                                             unsigned int _maxiter, double _eps):
        chain(_chain), nj(chain.getNrOfJoints()),
        q_min(_q_min), q_max(_q_max),
        iksolver(_iksolver), fksolver(_fksolver),
        delta_q(_chain.getNrOfJoints()),
        maxiter(_maxiter),eps(_eps)
    {

    }

    ChainIkSolverPos_NR_JL::ChainIkSolverPos_NR_JL(const Chain& _chain, ChainFkSolverPos& _fksolver,ChainIkSolverVel& _iksolver,
            unsigned int _maxiter, double _eps):
         chain(_chain), nj(chain.getNrOfJoints()),
         q_min(nj), q_max(nj),
         iksolver(_iksolver), fksolver(_fksolver),
         delta_q(nj),
         maxiter(_maxiter),eps(_eps)
    {
        q_min.data.setConstant(std::numeric_limits<double>::min());
        q_max.data.setConstant(std::numeric_limits<double>::max());
    }

    void ChainIkSolverPos_NR_JL::updateInternalDataStructures() {
       nj = chain.getNrOfJoints();
       q_min.data.conservativeResizeLike(Eigen::VectorXd::Constant(nj,std::numeric_limits<double>::min()));
       q_max.data.conservativeResizeLike(Eigen::VectorXd::Constant(nj,std::numeric_limits<double>::max()));
       iksolver.updateInternalDataStructures();
       fksolver.updateInternalDataStructures();
       delta_q.resize(nj);
    }

    int ChainIkSolverPos_NR_JL::CartToJnt(const JntArray& q_init, const Frame& p_in, JntArray& q_out)
    {
<<<<<<< HEAD
        if(nj != chain.getNrOfJoints())
            return (error = E_NOT_UP_TO_DATE);

        if(nj != q_init.rows() || nj != q_out.rows())
=======
        if(nj != q_init.rows() || nj != q_out.rows() || nj != q_min.rows() || nj != q_max.rows())
>>>>>>> 6fe130a4
            return (error = E_SIZE_MISMATCH);

            q_out = q_init;

            unsigned int i;
            for(i=0;i<maxiter;i++){
                if ( fksolver.JntToCart(q_out,f) < 0)
                    return (error = E_FKSOLVERPOS_FAILED);
                delta_twist = diff(f,p_in);

				if(Equal(delta_twist,Twist::Zero(),eps))
					break;

				if ( iksolver.CartToJnt(q_out,delta_twist,delta_q) < 0)
				    return (error = E_IKSOLVERVEL_FAILED);
                Add(q_out,delta_q,q_out);

                for(unsigned int j=0; j<q_min.rows(); j++) {
                  if(q_out(j) < q_min(j))
                    q_out(j) = q_min(j);
                }


                for(unsigned int j=0; j<q_max.rows(); j++) {
                    if(q_out(j) > q_max(j))
                      q_out(j) = q_max(j);
                }
            }

            if(i!=maxiter)
                return (error = E_NOERROR);
            else
                return (error = E_MAX_ITERATIONS_EXCEEDED);
    }

    int ChainIkSolverPos_NR_JL::setJointLimits(const JntArray& q_min_in, const JntArray& q_max_in) {
        if (q_min_in.rows() != nj || q_max_in.rows() != nj)
            return (error = E_SIZE_MISMATCH);
        q_min = q_min_in;
        q_max = q_max_in;
        return (error = E_NOERROR);
    }

    ChainIkSolverPos_NR_JL::~ChainIkSolverPos_NR_JL()
    {
    }

    const char* ChainIkSolverPos_NR_JL::strError(const int error) const
    {
        if (E_FKSOLVERPOS_FAILED == error) return "Internal forward position solver failed.";
        else if (E_IKSOLVERVEL_FAILED == error) return "Internal inverse velocity solver failed.";
        else return SolverI::strError(error);
    }
}
<|MERGE_RESOLUTION|>--- conflicted
+++ resolved
@@ -61,14 +61,10 @@
 
     int ChainIkSolverPos_NR_JL::CartToJnt(const JntArray& q_init, const Frame& p_in, JntArray& q_out)
     {
-<<<<<<< HEAD
         if(nj != chain.getNrOfJoints())
             return (error = E_NOT_UP_TO_DATE);
 
-        if(nj != q_init.rows() || nj != q_out.rows())
-=======
         if(nj != q_init.rows() || nj != q_out.rows() || nj != q_min.rows() || nj != q_max.rows())
->>>>>>> 6fe130a4
             return (error = E_SIZE_MISMATCH);
 
             q_out = q_init;
@@ -79,11 +75,11 @@
                     return (error = E_FKSOLVERPOS_FAILED);
                 delta_twist = diff(f,p_in);
 
-				if(Equal(delta_twist,Twist::Zero(),eps))
-					break;
+        if(Equal(delta_twist,Twist::Zero(),eps))
+            break;
 
-				if ( iksolver.CartToJnt(q_out,delta_twist,delta_q) < 0)
-				    return (error = E_IKSOLVERVEL_FAILED);
+        if ( iksolver.CartToJnt(q_out,delta_twist,delta_q) < 0)
+            return (error = E_IKSOLVERVEL_FAILED);
                 Add(q_out,delta_q,q_out);
 
                 for(unsigned int j=0; j<q_min.rows(); j++) {
