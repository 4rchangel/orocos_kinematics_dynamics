// Copyright  (C)  2007  Ruben Smits <ruben dot smits at mech dot kuleuven dot be>

// Version: 1.0
// Author: Ruben Smits <ruben dot smits at mech dot kuleuven dot be>
// Maintainer: Ruben Smits <ruben dot smits at mech dot kuleuven dot be>
// URL: http://www.orocos.org/kdl

// This library is free software; you can redistribute it and/or
// modify it under the terms of the GNU Lesser General Public
// License as published by the Free Software Foundation; either
// version 2.1 of the License, or (at your option) any later version.

// This library is distributed in the hope that it will be useful,
// but WITHOUT ANY WARRANTY; without even the implied warranty of
// MERCHANTABILITY or FITNESS FOR A PARTICULAR PURPOSE.  See the GNU
// Lesser General Public License for more details.

// You should have received a copy of the GNU Lesser General Public
// License along with this library; if not, write to the Free Software
// Foundation, Inc., 51 Franklin St, Fifth Floor, Boston, MA  02110-1301  USA

#include "chainiksolvervel_pinv.hpp"

namespace KDL
{
    ChainIkSolverVel_pinv::ChainIkSolverVel_pinv(const Chain& _chain,double _eps,int _maxiter):
        chain(_chain),
        nj(chain.getNrOfJoints()),
        jnt2jac(chain),
        jac(nj),
        svd(jac),
        U(6,JntArray(nj)),
        S(nj),
        V(nj,JntArray(nj)),
        tmp(nj),
        eps(_eps),
        maxiter(_maxiter),
        nrZeroSigmas(0),
        svdResult(0)
    {
    }

    void ChainIkSolverVel_pinv::updateInternalDataStructures() {
        jnt2jac.updateInternalDataStructures();
        nj = chain.getNrOfJoints();
        jac.resize(nj);
        svd = SVD_HH(jac);
        for(unsigned int i = 0 ; i < U.size(); i++)
            U[i].resize(nj);
        S.resize(nj);
        V.resize(nj);
        for(unsigned int i = 0 ; i < V.size(); i++)
            V[i].resize(nj);
        tmp.resize(nj);
    }

    ChainIkSolverVel_pinv::~ChainIkSolverVel_pinv()
    {
    }


    int ChainIkSolverVel_pinv::CartToJnt(const JntArray& q_in, const Twist& v_in, JntArray& qdot_out)
    {
<<<<<<< HEAD
        if (nj != chain.getNrOfJoints())
            return (error = E_NOT_UP_TO_DATE);
=======
>>>>>>> d798f594
        if (nj != q_in.rows() || nj != qdot_out.rows())
            return (error = E_SIZE_MISMATCH);

        //Let the ChainJntToJacSolver calculate the jacobian "jac" for
        //the current joint positions "q_in" 
        error = jnt2jac.JntToJac(q_in,jac);
        if (error < E_NOERROR) return error;

        double sum;
        unsigned int i,j;

        // Initialize near zero singular value counter
        nrZeroSigmas = 0 ;

        //Do a singular value decomposition of "jac" with maximum
        //iterations "maxiter", put the results in "U", "S" and "V"
        //jac = U*S*Vt
        svdResult = svd.calculate(jac,U,S,V,maxiter);
        if (0 != svdResult)
        {
            qdot_out.data.setZero();
            return (error = E_SVD_FAILED);
        }

        // We have to calculate qdot_out = jac_pinv*v_in
        // Using the svd decomposition this becomes(jac_pinv=V*S_pinv*Ut):
        // qdot_out = V*S_pinv*Ut*v_in

        //first we calculate Ut*v_in
        for (i=0;i<jac.columns();i++) {
            sum = 0.0;
            for (j=0;j<jac.rows();j++) {
                sum+= U[j](i)*v_in(j);
            }
            //If the singular value is too small (<eps), don't invert it but
            //set the inverted singular value to zero (truncated svd)
            if ( fabs(S(i))<eps ) {
                tmp(i) = 0.0 ;
                //  Count number of singular values near zero
                ++nrZeroSigmas ;
            }
            else {
                tmp(i) = sum/S(i) ;
            }
        }
        //tmp is now: tmp=S_pinv*Ut*v_in, we still have to premultiply
        //it with V to get qdot_out
        for (i=0;i<jac.columns();i++) {
            sum = 0.0;
            for (j=0;j<jac.columns();j++) {
                sum+=V[i](j)*tmp(j);
            }
            //Put the result in qdot_out
            qdot_out(i)=sum;
        }

        // Note if the solution is singular, i.e. if number of near zero
        // singular values is greater than the full rank of jac
        if ( nrZeroSigmas > (jac.columns()-jac.rows()) ) {
            return (error = E_CONVERGE_PINV_SINGULAR);   // converged but pinv singular
        } else {
            return (error = E_NOERROR);                 // have converged
        }
    }

    const char* ChainIkSolverVel_pinv::strError(const int error) const
    {
        if (E_CONVERGE_PINV_SINGULAR == error) return "Converged put pseudo inverse of jacobian is singular.";
        else return SolverI::strError(error);
    }
}<|MERGE_RESOLUTION|>--- conflicted
+++ resolved
@@ -61,11 +61,9 @@
 
     int ChainIkSolverVel_pinv::CartToJnt(const JntArray& q_in, const Twist& v_in, JntArray& qdot_out)
     {
-<<<<<<< HEAD
         if (nj != chain.getNrOfJoints())
             return (error = E_NOT_UP_TO_DATE);
-=======
->>>>>>> d798f594
+
         if (nj != q_in.rows() || nj != qdot_out.rows())
             return (error = E_SIZE_MISMATCH);
 
