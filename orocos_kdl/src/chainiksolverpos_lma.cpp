/**
 \file   chainiksolverpos_lma.cpp
 \brief  computing inverse position kinematics using Levenberg-Marquardt.
*/

/**************************************************************************
    begin                : May 2012
    copyright            : (C) 2012 Erwin Aertbelien
    email                : firstname.lastname@mech.kuleuven.ac.be

 History (only major changes)( AUTHOR-Description ) :

 ***************************************************************************
 *   This library is free software; you can redistribute it and/or         *
 *   modify it under the terms of the GNU Lesser General Public            *
 *   License as published by the Free Software Foundation; either          *
 *   version 2.1 of the License, or (at your option) any later version.    *
 *                                                                         *
 *   This library is distributed in the hope that it will be useful,       *
 *   but WITHOUT ANY WARRANTY; without even the implied warranty of        *
 *   MERCHANTABILITY or FITNESS FOR A PARTICULAR PURPOSE.  See the GNU     *
 *   Lesser General Public License for more details.                       *
 *                                                                         *
 *   You should have received a copy of the GNU Lesser General Public      *
 *   License along with this library; if not, write to the Free Software   *
 *   Foundation, Inc., 59 Temple Place,                                    *
 *   Suite 330, Boston, MA  02111-1307  USA                                *
 *                                                                         *
 ***************************************************************************/

#include "chainiksolverpos_lma.hpp"
#include <iostream>

namespace KDL {




template <typename Derived>
inline void Twist_to_Eigen(const KDL::Twist& t,Eigen::MatrixBase<Derived>& e) {
	e(0)=t.vel.data[0];
	e(1)=t.vel.data[1];
	e(2)=t.vel.data[2];
	e(3)=t.rot.data[0];
	e(4)=t.rot.data[1];
	e(5)=t.rot.data[2];
}


ChainIkSolverPos_LMA::ChainIkSolverPos_LMA(
		const KDL::Chain& _chain,
		const Eigen::Matrix<double,6,1>& _L,
		double _eps,
		int _maxiter,
		double _eps_joints
) :
    chain(_chain),
	nj(chain.getNrOfJoints()),
	ns(chain.getNrOfSegments()),
	lastNrOfIter(0),
	lastDifference(0),
	lastTransDiff(0),
	lastRotDiff(0),
	lastSV(nj),
	jac(6, nj),
	grad(nj),
	display_information(false),
	maxiter(_maxiter),
	eps(_eps),
	eps_joints(_eps_joints),
	L(_L.cast<ScalarType>()),
	T_base_jointroot(nj),
	T_base_jointtip(nj),
	q(nj),
	A(nj, nj),
	tmp(nj),
	ldlt(nj),
	svd(6, nj,Eigen::ComputeThinU | Eigen::ComputeThinV),
	diffq(nj),
	q_new(nj),
	original_Aii(nj)
{}

ChainIkSolverPos_LMA::ChainIkSolverPos_LMA(
		const KDL::Chain& _chain,
		double _eps,
		int _maxiter,
		double _eps_joints
) :
    chain(_chain),
    nj(chain.getNrOfJoints()),
    ns(chain.getNrOfSegments()),
	lastNrOfIter(0),
	lastDifference(0),
    lastTransDiff(0),
	lastRotDiff(0),
	lastSV(nj>6?6:nj),
	jac(6, nj),
	grad(nj),
	display_information(false),
	maxiter(_maxiter),
	eps(_eps),
	eps_joints(_eps_joints),
	T_base_jointroot(nj),
	T_base_jointtip(nj),
	q(nj),
	A(nj, nj),
	ldlt(nj),
	svd(6, nj,Eigen::ComputeThinU | Eigen::ComputeThinV),
	diffq(nj),
	q_new(nj),
	original_Aii(nj)
{
	L(0)=1;
	L(1)=1;
	L(2)=1;
	L(3)=0.01;
	L(4)=0.01;
	L(5)=0.01;
}

void ChainIkSolverPos_LMA::updateInternalDataStructures() {
    nj = chain.getNrOfJoints();
    ns = chain.getNrOfSegments();
    lastSV.conservativeResize(nj>6?6:nj);
    jac.conservativeResize(Eigen::NoChange, nj);
    grad.conservativeResize(nj);
    T_base_jointroot.resize(nj);
    T_base_jointtip.resize(nj);
    q.conservativeResize(nj);
    A.conservativeResize(nj, nj);
    ldlt = Eigen::LDLT<MatrixXq>(nj);
    svd = Eigen::JacobiSVD<MatrixXq>(6, nj,Eigen::ComputeThinU | Eigen::ComputeThinV);
    diffq.conservativeResize(nj);
    q_new.conservativeResize(nj);
    original_Aii.conservativeResize(nj);
}

ChainIkSolverPos_LMA::~ChainIkSolverPos_LMA() {}

void ChainIkSolverPos_LMA::compute_fwdpos(const VectorXq& q) {
	using namespace KDL;
	unsigned int jointndx=0;
	T_base_head = Frame::Identity(); // frame w.r.t. base of head
	for (unsigned int i=0;i<chain.getNrOfSegments();i++) {
		const Segment& segment = chain.getSegment(i);
		if (segment.getJoint().getType()!=Joint::None) {
			T_base_jointroot[jointndx] = T_base_head;
			T_base_head = T_base_head * segment.pose(q(jointndx));
			T_base_jointtip[jointndx] = T_base_head;
			jointndx++;
		} else {
			T_base_head = T_base_head * segment.pose(0.0);
		}
	}
}

void ChainIkSolverPos_LMA::compute_jacobian(const VectorXq& q) {
	using namespace KDL;
	unsigned int jointndx=0;
	for (unsigned int i=0;i<chain.getNrOfSegments();i++) {
		const Segment& segment = chain.getSegment(i);
		if (segment.getJoint().getType()!=Joint::None) {
			// compute twist of the end effector motion caused by joint [jointndx]; expressed in base frame, with vel. ref. point equal to the end effector
			KDL::Twist t = ( T_base_jointroot[jointndx].M * segment.twist(q(jointndx),1.0) ).RefPoint( T_base_head.p - T_base_jointtip[jointndx].p);
			jac(0,jointndx)=t[0];
			jac(1,jointndx)=t[1];
			jac(2,jointndx)=t[2];
			jac(3,jointndx)=t[3];
			jac(4,jointndx)=t[4];
			jac(5,jointndx)=t[5];
			jointndx++;
		}
	}
}

void ChainIkSolverPos_LMA::display_jac(const KDL::JntArray& jval) {
	VectorXq q;
	q = jval.data.cast<ScalarType>();
	compute_fwdpos(q);
	compute_jacobian(q);
	svd.compute(jac);
	std::cout << "Singular values : " << svd.singularValues().transpose()<<"\n";
}


int ChainIkSolverPos_LMA::CartToJnt(const KDL::JntArray& q_init, const KDL::Frame& T_base_goal, KDL::JntArray& q_out) {
<<<<<<< HEAD

    if(nj != chain.getNrOfJoints())
        return (error = E_NOT_UP_TO_DATE);

=======
>>>>>>> d798f594
    if(nj != q_init.rows() || nj != q_out.rows())
        return (error = E_SIZE_MISMATCH);

	using namespace KDL;
	double v      = 2;
	double tau    = 10;
	double rho;
	double lambda;
	Twist t;
	double delta_pos_norm;
	Eigen::Matrix<ScalarType,6,1> delta_pos;
	Eigen::Matrix<ScalarType,6,1> delta_pos_new;


	q=q_init.data.cast<ScalarType>();
	compute_fwdpos(q);
	Twist_to_Eigen( diff( T_base_head, T_base_goal), delta_pos );
	delta_pos=L.asDiagonal()*delta_pos;
	delta_pos_norm = delta_pos.norm();
	if (delta_pos_norm<eps) {
		lastNrOfIter    =0 ;
		Twist_to_Eigen( diff( T_base_head, T_base_goal), delta_pos );
		lastDifference  = delta_pos.norm();
		lastTransDiff   = delta_pos.topRows(3).norm();
		lastRotDiff     = delta_pos.bottomRows(3).norm();
		svd.compute(jac);
		original_Aii    = svd.singularValues();
		lastSV          = svd.singularValues();
		q_out.data      = q.cast<double>();
		return (error = E_NOERROR);
	}
	compute_jacobian(q);
	jac = L.asDiagonal()*jac;

	lambda = tau;
	double dnorm = 1;
	for (unsigned int i=0;i<maxiter;++i) {

		svd.compute(jac);
		original_Aii = svd.singularValues();
		for (unsigned int j=0;j<original_Aii.rows();++j) {
			original_Aii(j) = original_Aii(j)/( original_Aii(j)*original_Aii(j)+lambda);

		}
		tmp = svd.matrixU().transpose()*delta_pos;
		tmp = original_Aii.cwiseProduct(tmp);
		diffq = svd.matrixV()*tmp;
		grad = jac.transpose()*delta_pos;
		if (display_information) {
			std::cout << "------- iteration " << i << " ----------------\n"
					  << "  q              = " << q.transpose() << "\n"
					  << "  weighted jac   = \n" << jac << "\n"
					  << "  lambda         = " << lambda << "\n"
					  << "  eigenvalues    = " << svd.singularValues().transpose() << "\n"
					  << "  difference     = "   << delta_pos.transpose() << "\n"
					  << "  difference norm= "   << delta_pos_norm << "\n"
					  << "  proj. on grad. = "   << grad << "\n";
			std::cout << std::endl;
		}
		dnorm = diffq.lpNorm<Eigen::Infinity>();
		if (dnorm < eps_joints) {
				lastDifference = delta_pos_norm;
				lastNrOfIter   = i;
				lastSV         = svd.singularValues();
				q_out.data     = q.cast<double>();
				compute_fwdpos(q);
				Twist_to_Eigen( diff( T_base_head, T_base_goal), delta_pos );
				lastTransDiff  = delta_pos.topRows(3).norm();
				lastRotDiff    = delta_pos.bottomRows(3).norm();
				return (error = E_INCREMENT_JOINTS_TOO_SMALL);
		}


		if (grad.transpose()*grad < eps_joints*eps_joints ) {
			compute_fwdpos(q);
			Twist_to_Eigen( diff( T_base_head, T_base_goal), delta_pos );
			lastDifference = delta_pos_norm;
			lastTransDiff = delta_pos.topRows(3).norm();
			lastRotDiff   = delta_pos.bottomRows(3).norm();
			lastSV        = svd.singularValues();
			lastNrOfIter  = i;
			q_out.data    = q.cast<double>();
			return (error = E_GRADIENT_JOINTS_TOO_SMALL);
		}

		q_new = q+diffq;
		compute_fwdpos(q_new);
		Twist_to_Eigen( diff( T_base_head, T_base_goal), delta_pos_new );
		delta_pos_new             = L.asDiagonal()*delta_pos_new;
		double delta_pos_new_norm = delta_pos_new.norm();
		rho                       = delta_pos_norm*delta_pos_norm - delta_pos_new_norm*delta_pos_new_norm;
		rho                      /= diffq.transpose()*(lambda*diffq + grad);
		if (rho > 0) {
			q               = q_new;
			delta_pos       = delta_pos_new;
			delta_pos_norm  = delta_pos_new_norm;
			if (delta_pos_norm<eps) {
				Twist_to_Eigen( diff( T_base_head, T_base_goal), delta_pos );
				lastDifference = delta_pos_norm;
				lastTransDiff  = delta_pos.topRows(3).norm();
				lastRotDiff    = delta_pos.bottomRows(3).norm();
				lastSV         = svd.singularValues();
				lastNrOfIter   = i;
				q_out.data     = q.cast<double>();
				return (error = E_NOERROR);
			}
			compute_jacobian(q_new);
			jac = L.asDiagonal()*jac;
			double tmp=2*rho-1;
			lambda = lambda*max(1/3.0, 1-tmp*tmp*tmp);
			v = 2;
		} else {
			lambda = lambda*v;
			v      = 2*v;
		}
	}
	lastDifference = delta_pos_norm;
	lastTransDiff  = delta_pos.topRows(3).norm();
	lastRotDiff    = delta_pos.bottomRows(3).norm();
	lastSV         = svd.singularValues();
	lastNrOfIter   = maxiter;
	q_out.data     = q.cast<double>();
	return (error = E_MAX_ITERATIONS_EXCEEDED);

}

const char* ChainIkSolverPos_LMA::strError(const int error) const
    {
        if (E_GRADIENT_JOINTS_TOO_SMALL == error) return "The gradient of E towards the joints is to small";
        else if (E_INCREMENT_JOINTS_TOO_SMALL == error) return "The joint position increments are to small";
        else return SolverI::strError(error);
    }

};//namespace KDL<|MERGE_RESOLUTION|>--- conflicted
+++ resolved
@@ -185,15 +185,11 @@
 
 
 int ChainIkSolverPos_LMA::CartToJnt(const KDL::JntArray& q_init, const KDL::Frame& T_base_goal, KDL::JntArray& q_out) {
-<<<<<<< HEAD
-
-    if(nj != chain.getNrOfJoints())
-        return (error = E_NOT_UP_TO_DATE);
-
-=======
->>>>>>> d798f594
-    if(nj != q_init.rows() || nj != q_out.rows())
-        return (error = E_SIZE_MISMATCH);
+  if (nj != chain.getNrOfJoints())
+    return (error = E_NOT_UP_TO_DATE);
+  
+  if (nj != q_init.rows() || nj != q_out.rows())
+    return (error = E_SIZE_MISMATCH);
 
 	using namespace KDL;
 	double v      = 2;
