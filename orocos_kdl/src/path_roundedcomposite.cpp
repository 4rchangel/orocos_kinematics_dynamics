/***************************************************************************
  tag: Erwin Aertbelien  Mon May 10 19:10:36 CEST 2004  path_roundedcomposite.cxx

                        path_roundedcomposite.cxx -  description
                           -------------------
    begin                : Mon May 10 2004
    copyright            : (C) 2004 Erwin Aertbelien
    email                : erwin.aertbelien@mech.kuleuven.ac.be

 ***************************************************************************
 *   This library is free software; you can redistribute it and/or         *
 *   modify it under the terms of the GNU Lesser General Public            *
 *   License as published by the Free Software Foundation; either          *
 *   version 2.1 of the License, or (at your option) any later version.    *
 *                                                                         *
 *   This library is distributed in the hope that it will be useful,       *
 *   but WITHOUT ANY WARRANTY; without even the implied warranty of        *
 *   MERCHANTABILITY or FITNESS FOR A PARTICULAR PURPOSE.  See the GNU     *
 *   Lesser General Public License for more details.                       *
 *                                                                         *
 *   You should have received a copy of the GNU Lesser General Public      *
 *   License along with this library; if not, write to the Free Software   *
 *   Foundation, Inc., 59 Temple Place,                                    *
 *   Suite 330, Boston, MA  02111-1307  USA                                *
 *                                                                         *
 ***************************************************************************/
/*****************************************************************************
 *  \author
 *  	Erwin Aertbelien, Div. PMA, Dep. of Mech. Eng., K.U.Leuven
 *
 *  \version
 *		ORO_Geometry V0.2
 *
 *	\par History
 *		- $log$
 *
 *	\par Release
 *		$Id: path_roundedcomposite.cpp,v 1.1.1.1.2.5 2003/07/24 13:26:15 psoetens Exp $
 *		$Name:  $
 ****************************************************************************/


#include "path_roundedcomposite.hpp"
#include "path_line.hpp"
#include "path_circle.hpp"
#include "utilities/error.h"
#include <memory>


namespace KDL {

Path_RoundedComposite::Path_RoundedComposite(double _radius,double _eqradius,RotationalInterpolation* _orient, bool _aggregate) :
	comp( new Path_Composite()), radius(_radius),eqradius(_eqradius), orient(_orient), aggregate(_aggregate)
{
		nrofpoints = 0;
		if (eqradius<=0) {
			throw Error_MotionPlanning_Not_Feasible(1);
		}
}

void Path_RoundedComposite::Add(const Frame& F_base_point) {
	double eps = 1E-7;
	if (nrofpoints == 0) {
		F_base_start = F_base_point;
	} else if (nrofpoints == 1) {
		F_base_via = F_base_point;
	} else {
		// calculate rounded segment : line + circle,
		// determine the angle between the line segments :
		Vector ab = F_base_via.p - F_base_start.p;
		Vector bc = F_base_point.p - F_base_via.p;
		double abdist = ab.Norm();
		double bcdist = bc.Norm();
		if (abdist < eps) {
			throw Error_MotionPlanning_Not_Feasible(2);
		}
		if (bcdist < eps) {
			throw Error_MotionPlanning_Not_Feasible(3);
		}
		double alpha = acos(dot(ab, bc) / abdist / bcdist);
		if ((PI - alpha) < eps) {
			throw Error_MotionPlanning_Not_Feasible(4);
		}
		if (alpha < eps) {
			// no rounding is done in the case of parallel line segments
			comp->Add(
					new Path_Line(F_base_start, F_base_via, orient->Clone(),
							eqradius));
			F_base_start = F_base_via;
			F_base_via = F_base_point;
		} else {
<<<<<<< HEAD
			double d = radius / tan((PI - alpha) / 2); // tan. is garantueed not to return zero.
=======
			double d = radius / tan((PI - alpha) / 2); // tan. is guaranteed not to return zero.

>>>>>>> 314b4b96
			if (d >= abdist)
				throw Error_MotionPlanning_Not_Feasible(5);

			if (d >= bcdist)
				throw Error_MotionPlanning_Not_Feasible(6);

			std::auto_ptr < Path
					> line1(
							new Path_Line(F_base_start, F_base_via,
									orient->Clone(), eqradius));
			std::auto_ptr < Path
					> line2(
							new Path_Line(F_base_via, F_base_point,
									orient->Clone(), eqradius));
			Frame F_base_circlestart = line1->Pos(line1->LengthToS(abdist - d));
			Frame F_base_circleend = line2->Pos(line2->LengthToS(d));
			// end of circle segment, beginning of next line
			Vector V_base_t = ab * (ab * bc);
			V_base_t.Normalize();
			comp->Add(
					new Path_Line(F_base_start, F_base_circlestart,
							orient->Clone(), eqradius));
			comp->Add(
					new Path_Circle(F_base_circlestart,
							F_base_circlestart.p - V_base_t * radius,
							F_base_circleend.p, F_base_circleend.M, alpha,
							orient->Clone(), eqradius));
			// shift for next line
			F_base_start = F_base_circleend; // end of the circle segment
			F_base_via = F_base_point;
		}
	}

	nrofpoints++;
}

void Path_RoundedComposite::Finish() {
	if (nrofpoints >= 1) {
		comp->Add(
				new Path_Line(F_base_start, F_base_via, orient->Clone(),
						eqradius));
	}
}

double Path_RoundedComposite::LengthToS(double length) {
	return comp->LengthToS(length);
}

double Path_RoundedComposite::SubPathLength(int i){
	return comp->SubPathLength(i);
}

double Path_RoundedComposite::NumberOfSubPaths(){
	return comp->NumberOfSubPaths();
}

double Path_RoundedComposite::PathLength() {
	return comp->PathLength();
}

Frame Path_RoundedComposite::Pos(double s) const {
	return comp->Pos(s);
}

Twist Path_RoundedComposite::Vel(double s, double sd) const {
	return comp->Vel(s, sd);
}

Twist Path_RoundedComposite::Acc(double s, double sd, double sdd) const {
	return comp->Acc(s, sd, sdd);
}

void Path_RoundedComposite::Write(std::ostream& os) {
	comp->Write(os);
}

int Path_RoundedComposite::GetNrOfSegments() {
	return comp->GetNrOfSegments();
}

Path* Path_RoundedComposite::GetSegment(int i) {
	return comp->GetSegment(i);
}

double Path_RoundedComposite::GetLengthToEndOfSegment(int i) {
	return comp->GetLengthToEndOfSegment(i);
}

void Path_RoundedComposite::GetCurrentSegmentLocation(double s,
		int& segment_number, double& inner_s) {
	comp->GetCurrentSegmentLocation(s,segment_number,inner_s);
}

Path_RoundedComposite::~Path_RoundedComposite() {
    if (aggregate)
        delete orient;
	delete comp;
}


Path* Path_RoundedComposite::Clone() {
	return comp->Clone();
}

}<|MERGE_RESOLUTION|>--- conflicted
+++ resolved
@@ -89,12 +89,7 @@
 			F_base_start = F_base_via;
 			F_base_via = F_base_point;
 		} else {
-<<<<<<< HEAD
-			double d = radius / tan((PI - alpha) / 2); // tan. is garantueed not to return zero.
-=======
 			double d = radius / tan((PI - alpha) / 2); // tan. is guaranteed not to return zero.
-
->>>>>>> 314b4b96
 			if (d >= abdist)
 				throw Error_MotionPlanning_Not_Feasible(5);
 
